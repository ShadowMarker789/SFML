--- conflicted
+++ resolved
@@ -92,16 +92,11 @@
 /// Update the key state and send events to the requester
 ///
 ////////////////////////////////////////////////////////////
-<<<<<<< HEAD
 void processOneModifier(NSUInteger                 modifiers,
                         NSUInteger                 mask,
                         BOOL&                      wasDown,
                         sf::Keyboard::Key          key,
-=======
-void processOneModifier(NSUInteger modifiers, NSUInteger mask,
-                        BOOL& wasDown, sf::Keyboard::Key key,
-                        sf::Keyboard::Scancode code,
->>>>>>> e82d20c2
+                        sf::Keyboard::Scancode     code,
                         sf::priv::WindowImplCocoa& requester);
 
 
@@ -111,7 +106,6 @@
 /// Update the keys state and send events to the requester
 ///
 ////////////////////////////////////////////////////////////
-<<<<<<< HEAD
 void processLeftRightModifiers(
     NSUInteger                 modifiers,
     NSUInteger                 leftMask,
@@ -120,16 +114,9 @@
     BOOL&                      rightWasDown,
     sf::Keyboard::Key          leftKey,
     sf::Keyboard::Key          rightKey,
+    sf::Keyboard::Scancode     leftCode,
+    sf::Keyboard::Scancode     rightCode,
     sf::priv::WindowImplCocoa& requester);
-=======
-void processLeftRightModifiers(NSUInteger modifiers,
-                               NSUInteger leftMask, NSUInteger rightMask,
-                               BOOL& leftWasDown, BOOL& rightWasDown,
-                               sf::Keyboard::Key leftKey, sf::Keyboard::Key rightKey,
-                               sf::Keyboard::Scancode leftCode, sf::Keyboard::Scancode rightCode,
-                               sf::priv::WindowImplCocoa& requester);
-
->>>>>>> e82d20c2
 
 
 ////////////////////////////////////////////////////////////
@@ -146,7 +133,6 @@
     NSUInteger modifiers = [[NSApp currentEvent] modifierFlags];
 
     // Load current keyboard state
-<<<<<<< HEAD
     state.leftShiftWasDown      = isKeyMaskActive(modifiers, NSLeftShiftKeyMask);
     state.rightShiftWasDown     = isKeyMaskActive(modifiers, NSRightShiftKeyMask);
     state.leftCommandWasDown    = isKeyMaskActive(modifiers, NSLeftCommandKeyMask);
@@ -155,17 +141,7 @@
     state.rightAlternateWasDown = isKeyMaskActive(modifiers, NSRightAlternateKeyMask);
     state.leftControlWasDown    = isKeyMaskActive(modifiers, NSLeftControlKeyMask);
     state.rightControlWasDown   = isKeyMaskActive(modifiers, NSRightControlKeyMask);
-=======
-    state.leftShiftWasDown        = isKeyMaskActive(modifiers, NSLeftShiftKeyMask);
-    state.rightShiftWasDown       = isKeyMaskActive(modifiers, NSRightShiftKeyMask);
-    state.leftCommandWasDown      = isKeyMaskActive(modifiers, NSLeftCommandKeyMask);
-    state.rightCommandWasDown     = isKeyMaskActive(modifiers, NSRightCommandKeyMask);
-    state.leftAlternateWasDown    = isKeyMaskActive(modifiers, NSLeftAlternateKeyMask);
-    state.rightAlternateWasDown   = isKeyMaskActive(modifiers, NSRightAlternateKeyMask);
-    state.leftControlWasDown      = isKeyMaskActive(modifiers, NSLeftControlKeyMask);
-    state.rightControlWasDown     = isKeyMaskActive(modifiers, NSRightControlKeyMask);
-    state.capsLockWasOn           = isKeyMaskActive(modifiers, NSEventModifierFlagCapsLock);
->>>>>>> e82d20c2
+    state.capsLockWasOn         = isKeyMaskActive(modifiers, NSEventModifierFlagCapsLock);
 
     isStateInitialized = YES;
 }
@@ -190,7 +166,6 @@
 void handleModifiersChanged(NSUInteger modifiers, sf::priv::WindowImplCocoa& requester)
 {
     // Handle shift
-<<<<<<< HEAD
     processLeftRightModifiers(modifiers,
                               NSLeftShiftKeyMask,
                               NSRightShiftKeyMask,
@@ -198,6 +173,8 @@
                               state.rightShiftWasDown,
                               sf::Keyboard::LShift,
                               sf::Keyboard::RShift,
+                              sf::Keyboard::Scan::LShift,
+                              sf::Keyboard::Scan::RShift,
                               requester);
 
     // Handle command
@@ -208,6 +185,8 @@
                               state.rightCommandWasDown,
                               sf::Keyboard::LSystem,
                               sf::Keyboard::RSystem,
+                              sf::Keyboard::Scan::LSystem,
+                              sf::Keyboard::Scan::RSystem,
                               requester);
 
     // Handle option (alt)
@@ -218,6 +197,8 @@
                               state.rightAlternateWasDown,
                               sf::Keyboard::LAlt,
                               sf::Keyboard::RAlt,
+                              sf::Keyboard::Scan::LAlt,
+                              sf::Keyboard::Scan::RAlt,
                               requester);
 
     // Handle control
@@ -228,57 +209,17 @@
                               state.rightControlWasDown,
                               sf::Keyboard::LControl,
                               sf::Keyboard::RControl,
-                              requester);
-=======
-    processLeftRightModifiers(
-        modifiers,
-        NSLeftShiftKeyMask, NSRightShiftKeyMask,
-        state.leftShiftWasDown, state.rightShiftWasDown,
-        sf::Keyboard::LShift, sf::Keyboard::RShift,
-        sf::Keyboard::Scan::LShift, sf::Keyboard::Scan::RShift,
-        requester
-    );
-
-    // Handle command
-    processLeftRightModifiers(
-        modifiers,
-        NSLeftCommandKeyMask, NSRightCommandKeyMask,
-        state.leftCommandWasDown, state.rightCommandWasDown,
-        sf::Keyboard::LSystem, sf::Keyboard::RSystem,
-        sf::Keyboard::Scan::LSystem, sf::Keyboard::Scan::RSystem,
-        requester
-    );
-
-    // Handle option (alt)
-    processLeftRightModifiers(
-        modifiers,
-        NSLeftAlternateKeyMask, NSRightAlternateKeyMask,
-        state.leftAlternateWasDown, state.rightAlternateWasDown,
-        sf::Keyboard::LAlt, sf::Keyboard::RAlt,
-        sf::Keyboard::Scan::LAlt, sf::Keyboard::Scan::RAlt,
-        requester
-    );
-
-    // Handle control
-    processLeftRightModifiers(
-        modifiers,
-        NSLeftControlKeyMask, NSRightControlKeyMask,
-        state.leftControlWasDown, state.rightControlWasDown,
-        sf::Keyboard::LControl, sf::Keyboard::RControl,
-        sf::Keyboard::Scan::LControl, sf::Keyboard::Scan::RControl,
-        requester
-    );
+                              sf::Keyboard::Scan::LControl,
+                              sf::Keyboard::Scan::RControl,
+                              requester);
 
     // Handle caps lock
-    processOneModifier(
-        modifiers,
-        NSEventModifierFlagCapsLock,
-        state.capsLockWasOn,
-        sf::Keyboard::Unknown,
-        sf::Keyboard::Scan::CapsLock,
-        requester
-    );
->>>>>>> e82d20c2
+    processOneModifier(modifiers,
+                       NSEventModifierFlagCapsLock,
+                       state.capsLockWasOn,
+                       sf::Keyboard::Unknown,
+                       sf::Keyboard::Scan::CapsLock,
+                       requester);
 }
 
 
@@ -293,14 +234,12 @@
 
 
 ////////////////////////////////////////////////////////
-<<<<<<< HEAD
-void processOneModifier(NSUInteger modifiers, NSUInteger mask, BOOL& wasDown, sf::Keyboard::Key key, sf::priv::WindowImplCocoa& requester)
-=======
-void processOneModifier(NSUInteger modifiers, NSUInteger mask,
-                        BOOL& wasDown, sf::Keyboard::Key key,
-                        sf::Keyboard::Scancode code,
+void processOneModifier(NSUInteger                 modifiers,
+                        NSUInteger                 mask,
+                        BOOL&                      wasDown,
+                        sf::Keyboard::Key          key,
+                        sf::Keyboard::Scancode     code,
                         sf::priv::WindowImplCocoa& requester)
->>>>>>> e82d20c2
 {
     // Setup a potential event key.
     sf::Event::KeyEvent event = keyEventWithModifiers(modifiers, key, code);
@@ -324,7 +263,6 @@
 
 
 ////////////////////////////////////////////////////////
-<<<<<<< HEAD
 void processLeftRightModifiers(
     NSUInteger                 modifiers,
     NSUInteger                 leftMask,
@@ -333,21 +271,10 @@
     BOOL&                      rightWasDown,
     sf::Keyboard::Key          leftKey,
     sf::Keyboard::Key          rightKey,
+    sf::Keyboard::Scancode     leftCode,
+    sf::Keyboard::Scancode     rightCode,
     sf::priv::WindowImplCocoa& requester)
 {
-    processOneModifier(modifiers, leftMask, leftWasDown, leftKey, requester);
-    processOneModifier(modifiers, rightMask, rightWasDown, rightKey, requester);
-}
-=======
-void processLeftRightModifiers(NSUInteger modifiers,
-                               NSUInteger leftMask, NSUInteger rightMask,
-                               BOOL& leftWasDown, BOOL& rightWasDown,
-                               sf::Keyboard::Key leftKey, sf::Keyboard::Key rightKey,
-                               sf::Keyboard::Scancode leftCode, sf::Keyboard::Scancode rightCode,
-                               sf::priv::WindowImplCocoa& requester)
-{
-    processOneModifier(modifiers, leftMask,  leftWasDown,  leftKey,  leftCode,  requester);
+    processOneModifier(modifiers, leftMask, leftWasDown, leftKey, leftCode, requester);
     processOneModifier(modifiers, rightMask, rightWasDown, rightKey, rightCode, requester);
-}
-
->>>>>>> e82d20c2
+}