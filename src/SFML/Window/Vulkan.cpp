--- conflicted
+++ resolved
@@ -67,12 +67,8 @@
 {
 #if defined(SFML_VULKAN_IMPLEMENTATION_NOT_AVAILABLE)
 
-<<<<<<< HEAD
+    (void) name;
     return nullptr;
-=======
-    (void) name;
-    return NULL;
->>>>>>> c824d3d5
 
 #else
 
