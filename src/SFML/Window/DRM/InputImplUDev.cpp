////////////////////////////////////////////////////////////
//
// SFML - Simple and Fast Multimedia Library
// Copyright (C) 2016 Andrew Mickelson
//
// This software is provided 'as-is', without any express or implied warranty.
// In no event will the authors be held liable for any damages arising from the use of this software.
//
// Permission is granted to anyone to use this software for any purpose,
// including commercial applications, and to alter it and redistribute it freely,
// subject to the following restrictions:
//
// 1. The origin of this software must not be misrepresented;
//    you must not claim that you wrote the original software.
//    If you use this software in a product, an acknowledgment
//    in the product documentation would be appreciated but is not required.
//
// 2. Altered source versions must be plainly marked as such,
//    and must not be misrepresented as being the original software.
//
// 3. This notice may not be removed or altered from any source distribution.
//
////////////////////////////////////////////////////////////

////////////////////////////////////////////////////////////
// Headers
////////////////////////////////////////////////////////////
#include <SFML/System/Err.hpp>
#include <SFML/Window/DRM/InputImplUDev.hpp>

#include <cerrno>
#include <cstdio>
#include <cstdlib>
#include <cstring>
#include <fcntl.h>
#include <linux/input.h>
#include <mutex>
#include <queue>
#include <sstream>
#include <sys/stat.h>
#include <termios.h>
#include <unistd.h>
#include <vector>


namespace
{
struct TouchSlot
{
    int          oldId{-1};
    int          id{-1};
    sf::Vector2i pos;
};

std::recursive_mutex inputMutex; // threadsafe? maybe...
sf::Vector2i         mousePos;   // current mouse position

std::vector<int>  fileDescriptors;                         // list of open file descriptors for /dev/input
std::vector<bool> mouseMap(sf::Mouse::ButtonCount, false); // track whether keys are down
std::vector<bool> keyMap(sf::Keyboard::KeyCount, false);   // track whether mouse buttons are down

int                    touchFd = -1;    // file descriptor we have seen MT events on; assumes only 1
std::vector<TouchSlot> touchSlots;      // track the state of each touch "slot"
int                    currentSlot = 0; // which slot are we currently updating?

std::queue<sf::Event> eventQueue;    // events received and waiting to be consumed
const int             maxQueue = 64; // The maximum size we let eventQueue grow to

termios newTerminalConfig, oldTerminalConfig; // Terminal configurations

bool altDown()
{
    return (keyMap[sf::Keyboard::LAlt] || keyMap[sf::Keyboard::RAlt]);
}
bool controlDown()
{
    return (keyMap[sf::Keyboard::LControl] || keyMap[sf::Keyboard::RControl]);
}
bool shiftDown()
{
    return (keyMap[sf::Keyboard::LShift] || keyMap[sf::Keyboard::RShift]);
}
bool systemDown()
{
    return (keyMap[sf::Keyboard::LSystem] || keyMap[sf::Keyboard::RSystem]);
}

void uninitFileDescriptors()
{
    for (const auto& fileDescriptor : fileDescriptors)
        close(fileDescriptor);
}

#define BITS_PER_LONG        (sizeof(unsigned long) * 8)
#define NBITS(x)             (((x - 1) / BITS_PER_LONG) + 1)
#define OFF(x)               (x % BITS_PER_LONG)
#define LONG(x)              (x / BITS_PER_LONG)
#define TEST_BIT(bit, array) ((array[LONG(bit)] >> OFF(bit)) & 1)

// Only keep fileDescriptors that we think are a keyboard, mouse or touchpad/touchscreen
// Joysticks are handled in /src/SFML/Window/Unix/JoystickImpl.cpp
bool keepFileDescriptor(int fileDesc)
{
    unsigned long bitmaskEv[NBITS(EV_MAX)];
    unsigned long bitmaskKey[NBITS(KEY_MAX)];
    unsigned long bitmaskAbs[NBITS(ABS_MAX)];
    unsigned long bitmaskRel[NBITS(REL_MAX)];

    ioctl(fileDesc, EVIOCGBIT(0, sizeof(bitmaskEv)), &bitmaskEv);
    ioctl(fileDesc, EVIOCGBIT(EV_KEY, sizeof(bitmaskKey)), &bitmaskKey);
    ioctl(fileDesc, EVIOCGBIT(EV_ABS, sizeof(bitmaskAbs)), &bitmaskAbs);
    ioctl(fileDesc, EVIOCGBIT(EV_REL, sizeof(bitmaskRel)), &bitmaskRel);

    // This is the keyboard test used by SDL.
    // The first 32 bits are ESC, numbers and Q to D;  If we have any of those,
    // consider it a keyboard device; do not test for KEY_RESERVED, though
    bool isKeyboard = (bitmaskKey[0] & 0xFFFFFFFE);

    bool isAbs = TEST_BIT(EV_ABS, bitmaskEv) && TEST_BIT(ABS_X, bitmaskAbs) && TEST_BIT(ABS_Y, bitmaskAbs);

    bool isRel = TEST_BIT(EV_REL, bitmaskEv) && TEST_BIT(REL_X, bitmaskRel) && TEST_BIT(REL_Y, bitmaskRel);

    bool isMouse = (isAbs || isRel) && TEST_BIT(BTN_MOUSE, bitmaskKey);

    bool isTouch = isAbs && (TEST_BIT(BTN_TOOL_FINGER, bitmaskKey) || TEST_BIT(BTN_TOUCH, bitmaskKey));

    return isKeyboard || isMouse || isTouch;
}

void initFileDescriptors()
{
    static bool initialized = false;
    if (initialized)
        return;

    initialized = true;

    for (int i = 0; i < 32; i++)
    {
        std::string        name("/dev/input/event");
        std::ostringstream stream;
        stream << i;
        name += stream.str();

        int tempFD = open(name.c_str(), O_RDONLY | O_NONBLOCK);

        if (tempFD < 0)
        {
            if (errno != ENOENT)
                sf::err() << "Error opening " << name << ": " << std::strerror(errno) << std::endl;

            continue;
        }

        if (keepFileDescriptor(tempFD))
            fileDescriptors.push_back(tempFD);
        else
            close(tempFD);
    }

    std::atexit(uninitFileDescriptors);
}

sf::Mouse::Button toMouseButton(int code)
{
    switch (code)
    {
        case BTN_LEFT:
            return sf::Mouse::Left;
        case BTN_RIGHT:
            return sf::Mouse::Right;
        case BTN_MIDDLE:
            return sf::Mouse::Middle;
        case BTN_SIDE:
            return sf::Mouse::XButton1;
        case BTN_EXTRA:
            return sf::Mouse::XButton2;

        default:
            return sf::Mouse::ButtonCount;
    }
}

sf::Keyboard::Key toKey(int code)
{
    switch (code)
    {
<<<<<<< HEAD
        // clang-format off
        case KEY_ESC:           return sf::Keyboard::Escape;
        case KEY_1:             return sf::Keyboard::Num1;
        case KEY_2:             return sf::Keyboard::Num2;
        case KEY_3:             return sf::Keyboard::Num3;
        case KEY_4:             return sf::Keyboard::Num4;
        case KEY_5:             return sf::Keyboard::Num5;
        case KEY_6:             return sf::Keyboard::Num6;
        case KEY_7:             return sf::Keyboard::Num7;
        case KEY_8:             return sf::Keyboard::Num8;
        case KEY_9:             return sf::Keyboard::Num9;
        case KEY_0:             return sf::Keyboard::Num0;
        case KEY_MINUS:         return sf::Keyboard::Hyphen;
        case KEY_EQUAL:         return sf::Keyboard::Equal;
        case KEY_BACKSPACE:     return sf::Keyboard::Backspace;
        case KEY_TAB:           return sf::Keyboard::Tab;
        case KEY_Q:             return sf::Keyboard::Q;
        case KEY_W:             return sf::Keyboard::W;
        case KEY_E:             return sf::Keyboard::E;
        case KEY_R:             return sf::Keyboard::R;
        case KEY_T:             return sf::Keyboard::T;
        case KEY_Y:             return sf::Keyboard::Y;
        case KEY_U:             return sf::Keyboard::U;
        case KEY_I:             return sf::Keyboard::I;
        case KEY_O:             return sf::Keyboard::O;
        case KEY_P:             return sf::Keyboard::P;
        case KEY_LEFTBRACE:     return sf::Keyboard::LBracket;
        case KEY_RIGHTBRACE:    return sf::Keyboard::RBracket;
        case KEY_KPENTER:
        case KEY_ENTER:         return sf::Keyboard::Enter;
        case KEY_LEFTCTRL:      return sf::Keyboard::LControl;
        case KEY_A:             return sf::Keyboard::A;
        case KEY_S:             return sf::Keyboard::S;
        case KEY_D:             return sf::Keyboard::D;
        case KEY_F:             return sf::Keyboard::F;
        case KEY_G:             return sf::Keyboard::G;
        case KEY_H:             return sf::Keyboard::H;
        case KEY_J:             return sf::Keyboard::J;
        case KEY_K:             return sf::Keyboard::K;
        case KEY_L:             return sf::Keyboard::L;
        case KEY_SEMICOLON:     return sf::Keyboard::Semicolon;
        case KEY_APOSTROPHE:    return sf::Keyboard::Quote;
        case KEY_GRAVE:         return sf::Keyboard::Tilde;
        case KEY_LEFTSHIFT:     return sf::Keyboard::LShift;
        case KEY_BACKSLASH:     return sf::Keyboard::Backslash;
        case KEY_Z:             return sf::Keyboard::Z;
        case KEY_X:             return sf::Keyboard::X;
        case KEY_C:             return sf::Keyboard::C;
        case KEY_V:             return sf::Keyboard::V;
        case KEY_B:             return sf::Keyboard::B;
        case KEY_N:             return sf::Keyboard::N;
        case KEY_M:             return sf::Keyboard::M;
        case KEY_COMMA:         return sf::Keyboard::Comma;
        case KEY_DOT:           return sf::Keyboard::Period;
        case KEY_SLASH:         return sf::Keyboard::Slash;
        case KEY_RIGHTSHIFT:    return sf::Keyboard::RShift;
        case KEY_KPASTERISK:    return sf::Keyboard::Multiply;
        case KEY_LEFTALT:       return sf::Keyboard::LAlt;
        case KEY_SPACE:         return sf::Keyboard::Space;
        case KEY_F1:            return sf::Keyboard::F1;
        case KEY_F2:            return sf::Keyboard::F2;
        case KEY_F3:            return sf::Keyboard::F3;
        case KEY_F4:            return sf::Keyboard::F4;
        case KEY_F5:            return sf::Keyboard::F5;
        case KEY_F6:            return sf::Keyboard::F6;
        case KEY_F7:            return sf::Keyboard::F7;
        case KEY_F8:            return sf::Keyboard::F8;
        case KEY_F9:            return sf::Keyboard::F9;
        case KEY_F10:           return sf::Keyboard::F10;
        case KEY_F11:           return sf::Keyboard::F11;
        case KEY_F12:           return sf::Keyboard::F12;
        case KEY_F13:           return sf::Keyboard::F13;
        case KEY_F14:           return sf::Keyboard::F14;
        case KEY_F15:           return sf::Keyboard::F15;
        case KEY_KP7:           return sf::Keyboard::Numpad7;
        case KEY_KP8:           return sf::Keyboard::Numpad8;
        case KEY_KP9:           return sf::Keyboard::Numpad9;
        case KEY_KPMINUS:       return sf::Keyboard::Subtract;
        case KEY_KP4:           return sf::Keyboard::Numpad4;
        case KEY_KP5:           return sf::Keyboard::Numpad5;
        case KEY_KP6:           return sf::Keyboard::Numpad6;
        case KEY_KPPLUS:        return sf::Keyboard::Add;
        case KEY_KP1:           return sf::Keyboard::Numpad1;
        case KEY_KP2:           return sf::Keyboard::Numpad2;
        case KEY_KP3:           return sf::Keyboard::Numpad3;
        case KEY_KP0:           return sf::Keyboard::Numpad0;
        case KEY_KPDOT:         return sf::Keyboard::Delete;
        case KEY_RIGHTCTRL:     return sf::Keyboard::RControl;
        case KEY_KPSLASH:       return sf::Keyboard::Divide;
        case KEY_RIGHTALT:      return sf::Keyboard::RAlt;
        case KEY_HOME:          return sf::Keyboard::Home;
        case KEY_UP:            return sf::Keyboard::Up;
        case KEY_PAGEUP:        return sf::Keyboard::PageUp;
        case KEY_LEFT:          return sf::Keyboard::Left;
        case KEY_RIGHT:         return sf::Keyboard::Right;
        case KEY_END:           return sf::Keyboard::End;
        case KEY_DOWN:          return sf::Keyboard::Down;
        case KEY_PAGEDOWN:      return sf::Keyboard::PageDown;
        case KEY_INSERT:        return sf::Keyboard::Insert;
        case KEY_DELETE:        return sf::Keyboard::Delete;
        case KEY_PAUSE:         return sf::Keyboard::Pause;
        case KEY_LEFTMETA:      return sf::Keyboard::LSystem;
        case KEY_RIGHTMETA:     return sf::Keyboard::RSystem;

        case KEY_RESERVED:
        case KEY_SYSRQ:
        case KEY_CAPSLOCK:
        case KEY_NUMLOCK:
        case KEY_SCROLLLOCK:
        default:
            return sf::Keyboard::Unknown;
            // clang-format on
=======
        switch (code)
        {
            case KEY_ESC:           return sf::Keyboard::Escape;
            case KEY_1:             return sf::Keyboard::Num1;
            case KEY_2:             return sf::Keyboard::Num2;
            case KEY_3:             return sf::Keyboard::Num3;
            case KEY_4:             return sf::Keyboard::Num4;
            case KEY_5:             return sf::Keyboard::Num5;
            case KEY_6:             return sf::Keyboard::Num6;
            case KEY_7:             return sf::Keyboard::Num7;
            case KEY_8:             return sf::Keyboard::Num8;
            case KEY_9:             return sf::Keyboard::Num9;
            case KEY_0:             return sf::Keyboard::Num0;
            case KEY_MINUS:         return sf::Keyboard::Hyphen;
            case KEY_EQUAL:         return sf::Keyboard::Equal;
            case KEY_BACKSPACE:     return sf::Keyboard::Backspace;
            case KEY_TAB:           return sf::Keyboard::Tab;
            case KEY_Q:             return sf::Keyboard::Q;
            case KEY_W:             return sf::Keyboard::W;
            case KEY_E:             return sf::Keyboard::E;
            case KEY_R:             return sf::Keyboard::R;
            case KEY_T:             return sf::Keyboard::T;
            case KEY_Y:             return sf::Keyboard::Y;
            case KEY_U:             return sf::Keyboard::U;
            case KEY_I:             return sf::Keyboard::I;
            case KEY_O:             return sf::Keyboard::O;
            case KEY_P:             return sf::Keyboard::P;
            case KEY_LEFTBRACE:     return sf::Keyboard::LBracket;
            case KEY_RIGHTBRACE:    return sf::Keyboard::RBracket;
            case KEY_KPENTER:
            case KEY_ENTER:         return sf::Keyboard::Enter;
            case KEY_LEFTCTRL:      return sf::Keyboard::LControl;
            case KEY_A:             return sf::Keyboard::A;
            case KEY_S:             return sf::Keyboard::S;
            case KEY_D:             return sf::Keyboard::D;
            case KEY_F:             return sf::Keyboard::F;
            case KEY_G:             return sf::Keyboard::G;
            case KEY_H:             return sf::Keyboard::H;
            case KEY_J:             return sf::Keyboard::J;
            case KEY_K:             return sf::Keyboard::K;
            case KEY_L:             return sf::Keyboard::L;
            case KEY_SEMICOLON:     return sf::Keyboard::Semicolon;
            case KEY_APOSTROPHE:    return sf::Keyboard::Quote;
            case KEY_GRAVE:         return sf::Keyboard::Grave;
            case KEY_LEFTSHIFT:     return sf::Keyboard::LShift;
            case KEY_BACKSLASH:     return sf::Keyboard::Backslash;
            case KEY_Z:             return sf::Keyboard::Z;
            case KEY_X:             return sf::Keyboard::X;
            case KEY_C:             return sf::Keyboard::C;
            case KEY_V:             return sf::Keyboard::V;
            case KEY_B:             return sf::Keyboard::B;
            case KEY_N:             return sf::Keyboard::N;
            case KEY_M:             return sf::Keyboard::M;
            case KEY_COMMA:         return sf::Keyboard::Comma;
            case KEY_DOT:           return sf::Keyboard::Period;
            case KEY_SLASH:         return sf::Keyboard::Slash;
            case KEY_RIGHTSHIFT:    return sf::Keyboard::RShift;
            case KEY_KPASTERISK:    return sf::Keyboard::Multiply;
            case KEY_LEFTALT:       return sf::Keyboard::LAlt;
            case KEY_SPACE:         return sf::Keyboard::Space;
            case KEY_F1:            return sf::Keyboard::F1;
            case KEY_F2:            return sf::Keyboard::F2;
            case KEY_F3:            return sf::Keyboard::F3;
            case KEY_F4:            return sf::Keyboard::F4;
            case KEY_F5:            return sf::Keyboard::F5;
            case KEY_F6:            return sf::Keyboard::F6;
            case KEY_F7:            return sf::Keyboard::F7;
            case KEY_F8:            return sf::Keyboard::F8;
            case KEY_F9:            return sf::Keyboard::F9;
            case KEY_F10:           return sf::Keyboard::F10;
            case KEY_F11:           return sf::Keyboard::F11;
            case KEY_F12:           return sf::Keyboard::F12;
            case KEY_F13:           return sf::Keyboard::F13;
            case KEY_F14:           return sf::Keyboard::F14;
            case KEY_F15:           return sf::Keyboard::F15;
            case KEY_KP7:           return sf::Keyboard::Numpad7;
            case KEY_KP8:           return sf::Keyboard::Numpad8;
            case KEY_KP9:           return sf::Keyboard::Numpad9;
            case KEY_KPMINUS:       return sf::Keyboard::Subtract;
            case KEY_KP4:           return sf::Keyboard::Numpad4;
            case KEY_KP5:           return sf::Keyboard::Numpad5;
            case KEY_KP6:           return sf::Keyboard::Numpad6;
            case KEY_KPPLUS:        return sf::Keyboard::Add;
            case KEY_KP1:           return sf::Keyboard::Numpad1;
            case KEY_KP2:           return sf::Keyboard::Numpad2;
            case KEY_KP3:           return sf::Keyboard::Numpad3;
            case KEY_KP0:           return sf::Keyboard::Numpad0;
            case KEY_KPDOT:         return sf::Keyboard::Delete;
            case KEY_RIGHTCTRL:     return sf::Keyboard::RControl;
            case KEY_KPSLASH:       return sf::Keyboard::Divide;
            case KEY_RIGHTALT:      return sf::Keyboard::RAlt;
            case KEY_HOME:          return sf::Keyboard::Home;
            case KEY_UP:            return sf::Keyboard::Up;
            case KEY_PAGEUP:        return sf::Keyboard::PageUp;
            case KEY_LEFT:          return sf::Keyboard::Left;
            case KEY_RIGHT:         return sf::Keyboard::Right;
            case KEY_END:           return sf::Keyboard::End;
            case KEY_DOWN:          return sf::Keyboard::Down;
            case KEY_PAGEDOWN:      return sf::Keyboard::PageDown;
            case KEY_INSERT:        return sf::Keyboard::Insert;
            case KEY_DELETE:        return sf::Keyboard::Delete;
            case KEY_PAUSE:         return sf::Keyboard::Pause;
            case KEY_LEFTMETA:      return sf::Keyboard::LSystem;
            case KEY_RIGHTMETA:     return sf::Keyboard::RSystem;

            case KEY_RESERVED:
            case KEY_SYSRQ:
            case KEY_CAPSLOCK:
            case KEY_NUMLOCK:
            case KEY_SCROLLLOCK:
            default:
               return sf::Keyboard::Unknown;
        }
>>>>>>> e82d20c2
    }
}

void pushEvent(sf::Event& event)
{
    if (eventQueue.size() >= maxQueue)
        eventQueue.pop();

    eventQueue.push(event);
}

TouchSlot& atSlot(int idx)
{
    if (idx >= static_cast<int>(touchSlots.size()))
        touchSlots.resize(static_cast<std::size_t>(idx + 1));
    return touchSlots.at(static_cast<std::size_t>(idx));
}

void processSlots()
{
    for (auto& slot : touchSlots)
    {
        sf::Event event;

        event.touch.x = slot.pos.x;
        event.touch.y = slot.pos.y;

        if (slot.oldId == slot.id)
        {
            event.type         = sf::Event::TouchMoved;
            event.touch.finger = static_cast<unsigned int>(slot.id);
            pushEvent(event);
        }
        else
        {
            if (slot.oldId != -1)
            {
                event.type         = sf::Event::TouchEnded;
                event.touch.finger = static_cast<unsigned int>(slot.oldId);
                pushEvent(event);
            }
            if (slot.id != -1)
            {
                event.type         = sf::Event::TouchBegan;
                event.touch.finger = static_cast<unsigned int>(slot.id);
                pushEvent(event);
            }

            slot.oldId = slot.id;
        }
    }
}

bool eventProcess(sf::Event& event)
{
    std::lock_guard lock(inputMutex);

    // Ensure that we are initialized
    initFileDescriptors();

    // This is for handling the Backspace and DEL text events, which we
    // generate based on keystrokes (and not stdin)
    static unsigned int doDeferredText = 0;
    if (doDeferredText)
    {
        event.type         = sf::Event::TextEntered;
        event.text.unicode = doDeferredText;
        doDeferredText     = 0;
        return true;
    }

    ssize_t bytesRead;

    // Check all the open file descriptors for the next event
    for (auto& fileDescriptor : fileDescriptors)
    {
        input_event inputEvent;
        bytesRead = read(fileDescriptor, &inputEvent, sizeof(inputEvent));

        while (bytesRead > 0)
        {
            if (inputEvent.type == EV_KEY)
            {
                sf::Mouse::Button mb = toMouseButton(inputEvent.code);
                if (mb != sf::Mouse::ButtonCount)
                {
                    event.type = inputEvent.value ? sf::Event::MouseButtonPressed : sf::Event::MouseButtonReleased;
                    event.mouseButton.button = mb;
                    event.mouseButton.x      = mousePos.x;
                    event.mouseButton.y      = mousePos.y;

                    mouseMap[mb] = inputEvent.value;
                    return true;
                }
                else
                {
                    sf::Keyboard::Key kb = toKey(inputEvent.code);

                    unsigned int special = 0;
                    if ((kb == sf::Keyboard::Delete) || (kb == sf::Keyboard::Backspace))
                        special = (kb == sf::Keyboard::Delete) ? 127 : 8;

                    if (inputEvent.value == 2)
                    {
                        // key repeat events
                        //
                        if (special)
                        {
                            event.type         = sf::Event::TextEntered;
                            event.text.unicode = special;
                            return true;
                        }
<<<<<<< HEAD
                    }
                    else if (kb != sf::Keyboard::Unknown)
                    {
                        // key down and key up events
                        //
                        event.type        = inputEvent.value ? sf::Event::KeyPressed : sf::Event::KeyReleased;
                        event.key.code    = kb;
                        event.key.alt     = altDown();
                        event.key.control = controlDown();
                        event.key.shift   = shiftDown();
                        event.key.system  = systemDown();
=======
                        else if (kb != sf::Keyboard::Unknown)
                        {
                            // key down and key up events
                            //
                            event.type = inputEvent.value ? sf::Event::KeyPressed : sf::Event::KeyReleased;
                            event.key.code = kb;
                            event.key.scancode = sf::Keyboard::Scan::Unknown; // TODO: not implemented
                            event.key.alt = altDown();
                            event.key.control = controlDown();
                            event.key.shift = shiftDown();
                            event.key.system = systemDown();
>>>>>>> e82d20c2

                        keyMap[static_cast<std::size_t>(kb)] = inputEvent.value;

                        if (special && inputEvent.value)
                            doDeferredText = special;

                        return true;
                    }
                }
            }
            else if (inputEvent.type == EV_REL)
            {
                bool posChange = false;
                switch (inputEvent.code)
                {
                    case REL_X:
                        mousePos.x += inputEvent.value;
                        posChange = true;
                        break;

                    case REL_Y:
                        mousePos.y += inputEvent.value;
                        posChange = true;
                        break;

                    case REL_WHEEL:
                        event.type                   = sf::Event::MouseWheelScrolled;
                        event.mouseWheelScroll.delta = static_cast<float>(inputEvent.value);
                        event.mouseWheelScroll.x     = mousePos.x;
                        event.mouseWheelScroll.y     = mousePos.y;
                        return true;
                }

                if (posChange)
                {
                    event.type        = sf::Event::MouseMoved;
                    event.mouseMove.x = mousePos.x;
                    event.mouseMove.y = mousePos.y;
                    return true;
                }
            }
            else if (inputEvent.type == EV_ABS)
            {
                switch (inputEvent.code)
                {
                    case ABS_MT_SLOT:
                        currentSlot = inputEvent.value;
                        touchFd     = fileDescriptor;
                        break;
                    case ABS_MT_TRACKING_ID:
                        atSlot(currentSlot).id = inputEvent.value;
                        touchFd                = fileDescriptor;
                        break;
                    case ABS_MT_POSITION_X:
                        atSlot(currentSlot).pos.x = inputEvent.value;
                        touchFd                   = fileDescriptor;
                        break;
                    case ABS_MT_POSITION_Y:
                        atSlot(currentSlot).pos.y = inputEvent.value;
                        touchFd                   = fileDescriptor;
                        break;
                }
            }
            else if (inputEvent.type == EV_SYN && inputEvent.code == SYN_REPORT && fileDescriptor == touchFd)
            {
                // This pushes events directly to the queue, because it
                // can generate more than one event.
                processSlots();
            }

            bytesRead = read(fileDescriptor, &inputEvent, sizeof(inputEvent));
        }

        if ((bytesRead < 0) && (errno != EAGAIN))
            sf::err() << " Error: " << std::strerror(errno) << std::endl;
    }

    // Finally check if there is a Text event on stdin
    //
    // We only clear the ICANON flag for the time of reading

    newTerminalConfig.c_lflag &= ~static_cast<tcflag_t>(ICANON);
    tcsetattr(STDIN_FILENO, TCSANOW, &newTerminalConfig);

    timeval timeout;
    timeout.tv_sec  = 0;
    timeout.tv_usec = 0;

    unsigned char code = 0;

    fd_set readFDSet;
    FD_ZERO(&readFDSet);
    FD_SET(STDIN_FILENO, &readFDSet);
    int ready = select(STDIN_FILENO + 1, &readFDSet, nullptr, nullptr, &timeout);

    if (ready > 0 && FD_ISSET(STDIN_FILENO, &readFDSet))
        bytesRead = read(STDIN_FILENO, &code, 1);

    if ((code == 127) || (code == 8)) // Suppress 127 (DEL) to 8 (BACKSPACE)
        code = 0;
    else if (code == 27) // ESC
    {
        // Suppress ANSI escape sequences
        FD_ZERO(&readFDSet);
        FD_SET(STDIN_FILENO, &readFDSet);
        ready = select(STDIN_FILENO + 1, &readFDSet, nullptr, nullptr, &timeout);
        if (ready > 0 && FD_ISSET(STDIN_FILENO, &readFDSet))
        {
            unsigned char tempBuffer[16];
            bytesRead = read(STDIN_FILENO, tempBuffer, 16);
            code      = 0;
        }
    }

    (void)bytesRead; // Ignore clang-tidy dead store warning

    newTerminalConfig.c_lflag |= ICANON;
    tcsetattr(STDIN_FILENO, TCSANOW, &newTerminalConfig);

    if (code > 0)
    {
        // TODO: Proper unicode handling
        event.type         = sf::Event::TextEntered;
        event.text.unicode = code;
        return true;
    }

    // No events available
    return false;
}

// assumes inputMutex is locked
void update()
{
    sf::Event event;
    while (eventProcess(event))
    {
        pushEvent(event);
    }
}
} // namespace

namespace sf::priv
{
////////////////////////////////////////////////////////////
bool InputImpl::isKeyPressed(Keyboard::Key key)
{
    std::lock_guard lock(inputMutex);
    if ((key < 0) || (key >= static_cast<int>(keyMap.size())))
        return false;

    update();
    return keyMap[static_cast<std::size_t>(key)];
}

////////////////////////////////////////////////////////////
bool InputImpl::isKeyPressed(Keyboard::Scancode /* code */)
{
    // TODO: not implemented
    err() << "sf::Keyboard::isKeyPressed(Keyboard::Scancode) is not implemented for DRM." << std::endl;
    return false;
}


////////////////////////////////////////////////////////////
Keyboard::Key InputImpl::localize(Keyboard::Scancode /* code */)
{
    // TODO: not implemented
    err() << "sf::Keyboard::localize is not implemented for DRM." << std::endl;
    return Keyboard::Unknown;
}


////////////////////////////////////////////////////////////
Keyboard::Scancode InputImpl::delocalize(Keyboard::Key /* key */)
{
    // TODO: not implemented
    err() << "sf::Keyboard::delocalize is not implemented for DRM." << std::endl;
    return Keyboard::Scan::Unknown;
}


////////////////////////////////////////////////////////////
String InputImpl::getDescription(Keyboard::Scancode /* code */)
{
    // TODO: not implemented
    err() << "sf::Keyboard::getDescription is not implemented for DRM." << std::endl;
    return "";
}


////////////////////////////////////////////////////////////
void InputImpl::setVirtualKeyboardVisible(bool /*visible*/)
{
    // Not applicable
}


////////////////////////////////////////////////////////////
bool InputImpl::isMouseButtonPressed(Mouse::Button button)
{
    std::lock_guard lock(inputMutex);
    if ((button < 0) || (button >= static_cast<int>(mouseMap.size())))
        return false;

    update();
    return mouseMap[button];
}


////////////////////////////////////////////////////////////
Vector2i InputImpl::getMousePosition()
{
    std::lock_guard lock(inputMutex);
    return mousePos;
}


////////////////////////////////////////////////////////////
Vector2i InputImpl::getMousePosition(const WindowBase& /*relativeTo*/)
{
    return getMousePosition();
}


////////////////////////////////////////////////////////////
void InputImpl::setMousePosition(const Vector2i& position)
{
    std::lock_guard lock(inputMutex);
    mousePos = position;
}


////////////////////////////////////////////////////////////
void InputImpl::setMousePosition(const Vector2i& position, const WindowBase& /*relativeTo*/)
{
    setMousePosition(position);
}


////////////////////////////////////////////////////////////
bool InputImpl::isTouchDown(unsigned int finger)
{
    for (const auto& slot : touchSlots)
    {
        if (slot.id == static_cast<int>(finger))
            return true;
    }

    return false;
}


////////////////////////////////////////////////////////////
Vector2i InputImpl::getTouchPosition(unsigned int finger)
{
    for (const auto& slot : touchSlots)
    {
        if (slot.id == static_cast<int>(finger))
            return slot.pos;
    }

    return Vector2i();
}


////////////////////////////////////////////////////////////
Vector2i InputImpl::getTouchPosition(unsigned int finger, const WindowBase& /*relativeTo*/)
{
    return getTouchPosition(finger);
}


////////////////////////////////////////////////////////////
bool InputImpl::checkEvent(sf::Event& event)
{
    std::lock_guard lock(inputMutex);
    if (!eventQueue.empty())
    {
        event = eventQueue.front();
        eventQueue.pop();

        return true;
    }

    if (eventProcess(event))
    {
        return true;
    }
    else
    {
        // In the case of multitouch, eventProcess() could have returned false
        // but added events directly to the queue.  (This is ugly, but I'm not
        // sure of a good way to handle generating multiple events at once.)
        if (!eventQueue.empty())
        {
            event = eventQueue.front();
            eventQueue.pop();

            return true;
        }
    }

    return false;
}


////////////////////////////////////////////////////////////
void InputImpl::setTerminalConfig()
{
    std::lock_guard lock(inputMutex);
    initFileDescriptors();

    tcgetattr(STDIN_FILENO, &newTerminalConfig);               // get current terminal config
    oldTerminalConfig = newTerminalConfig;                     // create a backup
    newTerminalConfig.c_lflag &= ~static_cast<tcflag_t>(ECHO); // disable console feedback
    newTerminalConfig.c_lflag &= ~static_cast<tcflag_t>(ISIG); // disable signals
    newTerminalConfig.c_lflag |= ICANON;                       // disable noncanonical mode
    newTerminalConfig.c_iflag |= IGNCR;                        // ignore carriage return
    tcsetattr(STDIN_FILENO, TCSANOW, &newTerminalConfig);      // set our new config
    tcflush(STDIN_FILENO, TCIFLUSH);                           // flush the buffer
}


////////////////////////////////////////////////////////////
void InputImpl::restoreTerminalConfig()
{
    std::lock_guard lock(inputMutex);
    initFileDescriptors();

    tcsetattr(STDIN_FILENO, TCSANOW, &oldTerminalConfig); // restore terminal config
    tcflush(STDIN_FILENO, TCIFLUSH);                      // flush the buffer
}

} // namespace sf::priv<|MERGE_RESOLUTION|>--- conflicted
+++ resolved
@@ -185,7 +185,6 @@
 {
     switch (code)
     {
-<<<<<<< HEAD
         // clang-format off
         case KEY_ESC:           return sf::Keyboard::Escape;
         case KEY_1:             return sf::Keyboard::Num1;
@@ -228,7 +227,7 @@
         case KEY_L:             return sf::Keyboard::L;
         case KEY_SEMICOLON:     return sf::Keyboard::Semicolon;
         case KEY_APOSTROPHE:    return sf::Keyboard::Quote;
-        case KEY_GRAVE:         return sf::Keyboard::Tilde;
+        case KEY_GRAVE:         return sf::Keyboard::Grave;
         case KEY_LEFTSHIFT:     return sf::Keyboard::LShift;
         case KEY_BACKSLASH:     return sf::Keyboard::Backslash;
         case KEY_Z:             return sf::Keyboard::Z;
@@ -298,121 +297,6 @@
         default:
             return sf::Keyboard::Unknown;
             // clang-format on
-=======
-        switch (code)
-        {
-            case KEY_ESC:           return sf::Keyboard::Escape;
-            case KEY_1:             return sf::Keyboard::Num1;
-            case KEY_2:             return sf::Keyboard::Num2;
-            case KEY_3:             return sf::Keyboard::Num3;
-            case KEY_4:             return sf::Keyboard::Num4;
-            case KEY_5:             return sf::Keyboard::Num5;
-            case KEY_6:             return sf::Keyboard::Num6;
-            case KEY_7:             return sf::Keyboard::Num7;
-            case KEY_8:             return sf::Keyboard::Num8;
-            case KEY_9:             return sf::Keyboard::Num9;
-            case KEY_0:             return sf::Keyboard::Num0;
-            case KEY_MINUS:         return sf::Keyboard::Hyphen;
-            case KEY_EQUAL:         return sf::Keyboard::Equal;
-            case KEY_BACKSPACE:     return sf::Keyboard::Backspace;
-            case KEY_TAB:           return sf::Keyboard::Tab;
-            case KEY_Q:             return sf::Keyboard::Q;
-            case KEY_W:             return sf::Keyboard::W;
-            case KEY_E:             return sf::Keyboard::E;
-            case KEY_R:             return sf::Keyboard::R;
-            case KEY_T:             return sf::Keyboard::T;
-            case KEY_Y:             return sf::Keyboard::Y;
-            case KEY_U:             return sf::Keyboard::U;
-            case KEY_I:             return sf::Keyboard::I;
-            case KEY_O:             return sf::Keyboard::O;
-            case KEY_P:             return sf::Keyboard::P;
-            case KEY_LEFTBRACE:     return sf::Keyboard::LBracket;
-            case KEY_RIGHTBRACE:    return sf::Keyboard::RBracket;
-            case KEY_KPENTER:
-            case KEY_ENTER:         return sf::Keyboard::Enter;
-            case KEY_LEFTCTRL:      return sf::Keyboard::LControl;
-            case KEY_A:             return sf::Keyboard::A;
-            case KEY_S:             return sf::Keyboard::S;
-            case KEY_D:             return sf::Keyboard::D;
-            case KEY_F:             return sf::Keyboard::F;
-            case KEY_G:             return sf::Keyboard::G;
-            case KEY_H:             return sf::Keyboard::H;
-            case KEY_J:             return sf::Keyboard::J;
-            case KEY_K:             return sf::Keyboard::K;
-            case KEY_L:             return sf::Keyboard::L;
-            case KEY_SEMICOLON:     return sf::Keyboard::Semicolon;
-            case KEY_APOSTROPHE:    return sf::Keyboard::Quote;
-            case KEY_GRAVE:         return sf::Keyboard::Grave;
-            case KEY_LEFTSHIFT:     return sf::Keyboard::LShift;
-            case KEY_BACKSLASH:     return sf::Keyboard::Backslash;
-            case KEY_Z:             return sf::Keyboard::Z;
-            case KEY_X:             return sf::Keyboard::X;
-            case KEY_C:             return sf::Keyboard::C;
-            case KEY_V:             return sf::Keyboard::V;
-            case KEY_B:             return sf::Keyboard::B;
-            case KEY_N:             return sf::Keyboard::N;
-            case KEY_M:             return sf::Keyboard::M;
-            case KEY_COMMA:         return sf::Keyboard::Comma;
-            case KEY_DOT:           return sf::Keyboard::Period;
-            case KEY_SLASH:         return sf::Keyboard::Slash;
-            case KEY_RIGHTSHIFT:    return sf::Keyboard::RShift;
-            case KEY_KPASTERISK:    return sf::Keyboard::Multiply;
-            case KEY_LEFTALT:       return sf::Keyboard::LAlt;
-            case KEY_SPACE:         return sf::Keyboard::Space;
-            case KEY_F1:            return sf::Keyboard::F1;
-            case KEY_F2:            return sf::Keyboard::F2;
-            case KEY_F3:            return sf::Keyboard::F3;
-            case KEY_F4:            return sf::Keyboard::F4;
-            case KEY_F5:            return sf::Keyboard::F5;
-            case KEY_F6:            return sf::Keyboard::F6;
-            case KEY_F7:            return sf::Keyboard::F7;
-            case KEY_F8:            return sf::Keyboard::F8;
-            case KEY_F9:            return sf::Keyboard::F9;
-            case KEY_F10:           return sf::Keyboard::F10;
-            case KEY_F11:           return sf::Keyboard::F11;
-            case KEY_F12:           return sf::Keyboard::F12;
-            case KEY_F13:           return sf::Keyboard::F13;
-            case KEY_F14:           return sf::Keyboard::F14;
-            case KEY_F15:           return sf::Keyboard::F15;
-            case KEY_KP7:           return sf::Keyboard::Numpad7;
-            case KEY_KP8:           return sf::Keyboard::Numpad8;
-            case KEY_KP9:           return sf::Keyboard::Numpad9;
-            case KEY_KPMINUS:       return sf::Keyboard::Subtract;
-            case KEY_KP4:           return sf::Keyboard::Numpad4;
-            case KEY_KP5:           return sf::Keyboard::Numpad5;
-            case KEY_KP6:           return sf::Keyboard::Numpad6;
-            case KEY_KPPLUS:        return sf::Keyboard::Add;
-            case KEY_KP1:           return sf::Keyboard::Numpad1;
-            case KEY_KP2:           return sf::Keyboard::Numpad2;
-            case KEY_KP3:           return sf::Keyboard::Numpad3;
-            case KEY_KP0:           return sf::Keyboard::Numpad0;
-            case KEY_KPDOT:         return sf::Keyboard::Delete;
-            case KEY_RIGHTCTRL:     return sf::Keyboard::RControl;
-            case KEY_KPSLASH:       return sf::Keyboard::Divide;
-            case KEY_RIGHTALT:      return sf::Keyboard::RAlt;
-            case KEY_HOME:          return sf::Keyboard::Home;
-            case KEY_UP:            return sf::Keyboard::Up;
-            case KEY_PAGEUP:        return sf::Keyboard::PageUp;
-            case KEY_LEFT:          return sf::Keyboard::Left;
-            case KEY_RIGHT:         return sf::Keyboard::Right;
-            case KEY_END:           return sf::Keyboard::End;
-            case KEY_DOWN:          return sf::Keyboard::Down;
-            case KEY_PAGEDOWN:      return sf::Keyboard::PageDown;
-            case KEY_INSERT:        return sf::Keyboard::Insert;
-            case KEY_DELETE:        return sf::Keyboard::Delete;
-            case KEY_PAUSE:         return sf::Keyboard::Pause;
-            case KEY_LEFTMETA:      return sf::Keyboard::LSystem;
-            case KEY_RIGHTMETA:     return sf::Keyboard::RSystem;
-
-            case KEY_RESERVED:
-            case KEY_SYSRQ:
-            case KEY_CAPSLOCK:
-            case KEY_NUMLOCK:
-            case KEY_SCROLLLOCK:
-            default:
-               return sf::Keyboard::Unknown;
-        }
->>>>>>> e82d20c2
     }
 }
 
@@ -525,31 +409,18 @@
                             event.text.unicode = special;
                             return true;
                         }
-<<<<<<< HEAD
                     }
                     else if (kb != sf::Keyboard::Unknown)
                     {
                         // key down and key up events
                         //
-                        event.type        = inputEvent.value ? sf::Event::KeyPressed : sf::Event::KeyReleased;
-                        event.key.code    = kb;
-                        event.key.alt     = altDown();
-                        event.key.control = controlDown();
-                        event.key.shift   = shiftDown();
-                        event.key.system  = systemDown();
-=======
-                        else if (kb != sf::Keyboard::Unknown)
-                        {
-                            // key down and key up events
-                            //
-                            event.type = inputEvent.value ? sf::Event::KeyPressed : sf::Event::KeyReleased;
-                            event.key.code = kb;
-                            event.key.scancode = sf::Keyboard::Scan::Unknown; // TODO: not implemented
-                            event.key.alt = altDown();
-                            event.key.control = controlDown();
-                            event.key.shift = shiftDown();
-                            event.key.system = systemDown();
->>>>>>> e82d20c2
+                        event.type         = inputEvent.value ? sf::Event::KeyPressed : sf::Event::KeyReleased;
+                        event.key.code     = kb;
+                        event.key.scancode = sf::Keyboard::Scan::Unknown; // TODO: not implemented
+                        event.key.alt      = altDown();
+                        event.key.control  = controlDown();
+                        event.key.shift    = shiftDown();
+                        event.key.system   = systemDown();
 
                         keyMap[static_cast<std::size_t>(kb)] = inputEvent.value;
 
