////////////////////////////////////////////////////////////
//
// SFML - Simple and Fast Multimedia Library
// Copyright (C) 2020 Andrew Mickelson
//               2013 Jonathan De Wachter (dewachter.jonathan@gmail.com)
//
// This software is provided 'as-is', without any express or implied warranty.
// In no event will the authors be held liable for any damages arising from the use of this software.
//
// Permission is granted to anyone to use this software for any purpose,
// including commercial applications, and to alter it and redistribute it freely,
// subject to the following restrictions:
//
// 1. The origin of this software must not be misrepresented;
//    you must not claim that you wrote the original software.
//    If you use this software in a product, an acknowledgment
//    in the product documentation would be appreciated but is not required.
//
// 2. Altered source versions must be plainly marked as such,
//    and must not be misrepresented as being the original software.
//
// 3. This notice may not be removed or altered from any source distribution.
//
////////////////////////////////////////////////////////////

#ifndef SFML_DRMCONTEXT_HPP
#define SFML_DRMCONTEXT_HPP

////////////////////////////////////////////////////////////
// Headers
////////////////////////////////////////////////////////////
#include <SFML/Window/ContextSettings.hpp>
#include <SFML/Window/EGLCheck.hpp>
#include <SFML/Window/GlContext.hpp>
#include <SFML/Window/VideoMode.hpp>
<<<<<<< HEAD

=======
>>>>>>> ed6d9448
#include <glad/egl.h>

#include <drm-common.h>
#include <gbm.h>
#include <xf86drmMode.h>


namespace sf
{
namespace priv
{
struct Drm
{
    int fileDescriptor;

    drmModeModeInfoPtr mode;
    Uint32 crtcId;
    Uint32 connectorId;

    drmModeCrtcPtr originalCrtc;

    drmModeConnectorPtr savedConnector;
    drmModeEncoderPtr savedEncoder;
};

class WindowImplDRM;

class DRMContext : public GlContext
{
public:
    ////////////////////////////////////////////////////////////
    /// \brief Create a new context, not associated to a window
    ///
    /// \param shared Context to share the new one with (can be nullptr)
    ///
    ////////////////////////////////////////////////////////////
    DRMContext(DRMContext* shared);

    ////////////////////////////////////////////////////////////
    /// \brief Create a new context attached to a window
    ///
    /// \param shared       Context to share the new one with
    /// \param settings     Creation parameters
    /// \param owner        Pointer to the owner window
    /// \param bitsPerPixel Pixel depth, in bits per pixel
    ///
    ////////////////////////////////////////////////////////////
    DRMContext(DRMContext* shared, const ContextSettings& settings, const WindowImpl& owner, unsigned int bitsPerPixel);

    ////////////////////////////////////////////////////////////
    /// \brief Create a new context that embeds its own rendering target
    ///
    /// \param shared   Context to share the new one with
    /// \param settings Creation parameters
    /// \param size     Back buffer width and height, in pixels
    ///
    ////////////////////////////////////////////////////////////
    DRMContext(DRMContext* shared, const ContextSettings& settings, const Vector2u& size);

    ////////////////////////////////////////////////////////////
    /// \brief Destructor
    ///
    ////////////////////////////////////////////////////////////
    ~DRMContext();

    ////////////////////////////////////////////////////////////
    /// \brief Activate the context as the current target
    ///        for rendering
    ///
    /// \param current Whether to make the context current or no longer current
    ///
    /// \return True on success, false if any error happened
    ///
    ////////////////////////////////////////////////////////////
    virtual bool makeCurrent(bool current) override;

    ////////////////////////////////////////////////////////////
    /// \brief Display what has been rendered to the context so far
    ///
    ////////////////////////////////////////////////////////////
    virtual void display() override;

    ////////////////////////////////////////////////////////////
    /// \brief Enable or disable vertical synchronization
    ///
    /// Activating vertical synchronization will limit the number
    /// of frames displayed to the refresh rate of the monitor.
    /// This can avoid some visual artifacts, and limit the framerate
    /// to a good value (but not constant across different computers).
    ///
    /// \param enabled: True to enable v-sync, false to deactivate
    ///
    ////////////////////////////////////////////////////////////
    virtual void setVerticalSyncEnabled(bool enabled) override;

    ////////////////////////////////////////////////////////////
    /// \brief Create the EGL context
    ///
    /// \param shared       Context to share the new one with (can be nullptr)
    /// \param bitsPerPixel Pixel depth, in bits per pixel
    /// \param settings     Creation parameters
    ///
    ////////////////////////////////////////////////////////////
    void createContext(DRMContext* shared);

    ////////////////////////////////////////////////////////////
    /// \brief Create the EGL surface
    ///
    /// \param size    Back buffer width and height, in pixels
    /// \param bpp     Pixel depth, in bits per pixel
    /// \param scanout True to present the surface to the screen
    ///
    ////////////////////////////////////////////////////////////
    void createSurface(const Vector2u& size, unsigned int bpp, bool scanout);

    ////////////////////////////////////////////////////////////
    /// \brief Destroy the EGL surface
    ///
    /// This function must be called when the activity is stopped, or
    /// when the orientation change.
    ///
    ////////////////////////////////////////////////////////////
    void destroySurface();

    ////////////////////////////////////////////////////////////
    /// \brief Get the best EGL visual for a given set of video settings
    ///
    /// \param display      EGL display
    /// \param bitsPerPixel Pixel depth, in bits per pixel
    /// \param settings     Requested context settings
    ///
    /// \return The best EGL config
    ///
    ////////////////////////////////////////////////////////////
    static EGLConfig getBestConfig(EGLDisplay display, unsigned int bitsPerPixel, const ContextSettings& settings);

    ////////////////////////////////////////////////////////////
    /// \brief Get the address of an OpenGL function
    ///
    /// \param name Name of the function to get the address of
    ///
    /// \return Address of the OpenGL function, 0 on failure
    ///
    ////////////////////////////////////////////////////////////
    static GlFunctionPointer getFunction(const char* name);

protected:
    friend class VideoModeImpl;
    friend class WindowImplDRM;

    ////////////////////////////////////////////////////////////
    /// \brief Get Direct Rendering Manager pointer
    ///
    ////////////////////////////////////////////////////////////
    static Drm& getDRM();

private:
    ////////////////////////////////////////////////////////////
    /// \brief Helper to copy the picked EGL configuration
    ///
    ////////////////////////////////////////////////////////////
    void updateSettings();

    ////////////////////////////////////////////////////////////
    // Member data
    ////////////////////////////////////////////////////////////
    EGLDisplay m_display; ///< The internal EGL display
    EGLContext m_context; ///< The internal EGL context
    EGLSurface m_surface; ///< The internal EGL surface
    EGLConfig  m_config;  ///< The internal EGL config

    gbm_bo*      m_currentBO;
    gbm_bo*      m_nextBO;
    gbm_surface* m_gbmSurface;
    Vector2u     m_size;
    bool         m_shown;
    bool         m_scanOut;
};

} // namespace priv

} // namespace sf


#endif // SFML_DRMCONTEXT_HPP<|MERGE_RESOLUTION|>--- conflicted
+++ resolved
@@ -33,13 +33,9 @@
 #include <SFML/Window/EGLCheck.hpp>
 #include <SFML/Window/GlContext.hpp>
 #include <SFML/Window/VideoMode.hpp>
-<<<<<<< HEAD
-
-=======
->>>>>>> ed6d9448
+
 #include <glad/egl.h>
 
-#include <drm-common.h>
 #include <gbm.h>
 #include <xf86drmMode.h>
 
@@ -53,13 +49,13 @@
     int fileDescriptor;
 
     drmModeModeInfoPtr mode;
-    Uint32 crtcId;
-    Uint32 connectorId;
+    std::uint32_t      crtcId;
+    std::uint32_t      connectorId;
 
     drmModeCrtcPtr originalCrtc;
 
     drmModeConnectorPtr savedConnector;
-    drmModeEncoderPtr savedEncoder;
+    drmModeEncoderPtr   savedEncoder;
 };
 
 class WindowImplDRM;
